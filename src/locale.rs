--- conflicted
+++ resolved
@@ -1,14 +1,10 @@
 use std::str::FromStr;
 use serde::Serialize;
 
-<<<<<<< HEAD
-#[derive(Debug, PartialEq, Eq, Clone, Copy, Serialize)]
-=======
 /// Enumerates regions which have unique formatting standards for Currencies.  
 ///
 /// Each Locale maps 1:1 to a LocalFormat, which contains the characteristics for formatting.
-#[derive(Debug, PartialEq, Eq, Clone, Copy)]
->>>>>>> dbeff2f4
+#[derive(Debug, PartialEq, Eq, Clone, Copy, Serialize)]
 pub enum Locale {
     EnUs,
     EnIn,
@@ -16,15 +12,8 @@
     EnBy,
 }
 
-<<<<<<< HEAD
-/// The `LocalFormat` type
-///
-/// Stores formatting data relevant to the region.
+/// A struct which contains currency formatting metadata for a region.
 #[derive(Debug, PartialEq, Eq, Serialize)]
-=======
-/// A struct which contains currency formatting metadata for a region.
-#[derive(Debug, PartialEq, Eq)]
->>>>>>> dbeff2f4
 pub struct LocalFormat {
     pub name: &'static str,
     pub digit_separator: char,
